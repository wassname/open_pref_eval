--- conflicted
+++ resolved
@@ -22,8 +22,7 @@
 
 
 
-<<<<<<< HEAD
-=======
+
 def score_1st_diverg(logp_c: Float[Tensor, 'b t'], logp_r: Float[Tensor, 'b t'], mask_c: Int[Tensor, 'b t'], mask_r: Int[Tensor, 'b t']):
     """
     calculate if the chosen completion is higher than the rejected, using first divering token
@@ -50,10 +49,8 @@
     df_train['prob_calib'] = np.nan
     df = pd.concat([df_train, df_test])
     return df
->>>>>>> 1c586593
 
-def extract_logps(trainer: OPETrainer, model: PreTrainedModel, batch: dict, step: int, score_fn: Callable=score_weighted
-                  ) -> dict:
+def extract_logps(trainer, model, batch, step):
     bs = batch['chosen_input_ids'].shape[0]
     i = bs * step + torch.arange(bs)
     forward_output = trainer.concatenated_forward(model, batch)
