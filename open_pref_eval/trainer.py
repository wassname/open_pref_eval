from dataclasses import dataclass, field
from datasets import Dataset, features
import tempfile
import torch
from trl import DPOConfig, DPOTrainer
from typing import Optional, Tuple, Dict, Any, List, Callable
import warnings
from einops import rearrange
from torch import Tensor
from jaxtyping import Float
from trl.trainer.utils import DPODataCollatorWithPadding
from transformers import AutoTokenizer, AutoModelForCausalLM
from .helpers.hf_progbar import no_hf_tqdm


def get_supressed_activations(
    hs: Float[Tensor, "l b t h"], w_out, w_inv
) -> Float[Tensor, "l b t h"]:
    """
    Novel experiment: Here we define a transform to isolate supressed activations, where we hypothesis that style/concepts/scratchpads and other internal only representations must be stored.

    See the following references for more information:

    - https://arxiv.org/pdf/2401.12181
        - > Suppression neurons that are similar, except decrease the probability of a group of related tokens

    - https://arxiv.org/html/2406.19384
        - > Previous work suggests that networks contain ensembles of “prediction" neurons, which act as probability promoters [66, 24, 32] and work in tandem with suppression neurons (Section 5.4).

    - https://arxiv.org/pdf/2401.12181
        > We find a striking pattern which is remarkably consistent across the different seeds: after about the halfway point in the model, prediction neurons become increasingly prevalent until the very end of the network where there is a sudden shift towards a much larger number of suppression neurons.
    """
    with torch.no_grad():
        # here we pass the hs through the last layer, take a diff, and then project it back to find which activation changes lead to supressed
        hs2 = rearrange(hs[:, :, -1:], "l b t h -> (l b t) h")
        hs_out2 = torch.nn.functional.linear(hs2, w_out)
        hs_out = rearrange(
            hs_out2, "(l b t) h -> l b t h", l=hs.shape[0], b=hs.shape[1], t=1
        )
        diffs = hs_out[:, :, :].diff(dim=0)
        diffs2 = rearrange(diffs, "l b t h -> (l b t) h")
        # W_inv = get_cache_inv(w_out)

        diffs_inv2 = torch.nn.functional.linear(diffs2.to(dtype=w_inv.dtype), w_inv)
        diffs_inv = rearrange(
            diffs_inv2, "(l b t) h -> l b t h", l=hs.shape[0] - 1, b=hs.shape[1], t=1
        ).to(w_out.dtype)
        # TODO just return this?
        eps = 1.0e-1
        supressed_mask = (diffs_inv < -eps).to(hs.dtype)
        # supressed_mask = repeat(supressed_mask, 'l b 1 h -> l b t h', t=hs.shape[2])
    supressed_act = hs[1:] * supressed_mask
    return supressed_act

def alias_trl_kwargs(kwargs):
    """We take in transformers and trl trainer args, which are obscure, so we offer aliases"""
    popping = {
        # alias: full_kargs
        'batch_size': 'per_device_eval_batch_size',
    }
    aliasing = {
        'bf16': 'bf16_full_eval',
        'fp16': 'fp16_full_eval',
    }
    for k,v in popping.items():
        if k in kwargs:
            if not v in kwargs:
                kwargs[v] = kwargs.pop(k)
    for k,v in aliasing.items():
        if k in kwargs:
            if not v in kwargs:
                kwargs[v] = kwargs[k]
    return kwargs

dummy_dataset_dict = {
    "prompt": [
        "hello",
        "how are you",
        "What is your name?",
        "What is your name?",
        "Which is the best programming language?",
        "Which is the best programming language?",
        "Which is the best programming language?",
        "[INST] How is the stock price? [/INST]",
        "[INST] How is the stock price? [/INST] ",
    ],
    "chosen": [
        "hi nice to meet you",
        "I am fine",
        "My name is Mary",
        "My name is Mary",
        "Python",
        "Python",
        "Python",
        "$46 as of 10am EST",
        "46 as of 10am EST",
    ],
    "rejected": [
        "leave me alone",
        "I am not fine",
        "Whats it to you?",
        "I dont have a name",
        "Javascript",
        "C++",
        "Java",
        " $46 as of 10am EST",
        " 46 as of 10am EST",
    ],
}
dummy_dataset = Dataset.from_dict(dummy_dataset_dict)

@dataclass
class OPEConfig(DPOConfig):
    loss_type: str = 'ipo'
    max_length: int = 512
    max_prompt_length: int = 128
    disable_tqdm=True
    should_save=False
    output_dir: Optional[str] = field(
        default=None,
        metadata={"help": "The output directory where the model predictions and checkpoints will be written."},
    )
    remove_unused_columns: Optional[bool] = field(
        default=False, metadata={"help": "Remove columns not required by the model when using an nlp.Dataset."}
    )
    dataloader_pin_memory: bool = True


@no_hf_tqdm()
def get_dummy_trainer(model=None, tokenizer=None, model_name:Optional[str]=None, per_device_eval_batch_size=8, model_kwargs={}, **kwargs):
    """
    Make a dummy trainer, 

    For keyword arguments, see 
    - [transformers.TrainingArguments](https://huggingface.co/docs/transformers/v4.43.3/en/main_classes/trainer#transformers.TrainingArguments)
    - [trl.DPOConfig](https://huggingface.co/docs/trl/main/en/dpo_trainer#trl.DPOConfig)

    """
    with tempfile.TemporaryDirectory() as tmp_dir:
        training_args = OPEConfig(
            output_dir=tmp_dir,
            per_device_eval_batch_size=per_device_eval_batch_size,
            **kwargs
        )

    if model_name is not None:
        model = AutoModelForCausalLM.from_pretrained(model_name,
                                                    **model_kwargs,
                                                     )
        tokenizer = AutoTokenizer.from_pretrained(model_name)
        if tokenizer.pad_token is None:
            tokenizer.pad_token = tokenizer.eos_token

    if model is None:
        raise ValueError('model or model_name must be provided')

    # we use a TRL class
    trainer = OPETrainer(
        model=model,
        ref_model=None,
        args=training_args,
        processing_class=tokenizer,
        train_dataset=dummy_dataset,
        eval_dataset=dummy_dataset,
    )
    return trainer



@dataclass
class OPEDataCollatorWithPadding(DPODataCollatorWithPadding):
    # TODO should I replace with DataCollatorForPreference
    tokenizer: Optional[AutoTokenizer] = None
    tokenize_row: Optional[Callable] = None

    def __call__(self, features: List[Dict[str, Any]]) -> Dict[str, Any]:
        # tokenize
        tokenized_features = [self.tokenize_row(feature, tokenizer, max_prompt_length, max_completion_length, add_special_tokens) for feature in features]
        return super().__call__(tokenized_features)


class OPETrainer(DPOTrainer):

    def __init__(self, *pargs, args: Optional[DPOConfig] = None, **kwargs):
        super().__init__(*pargs, args=args, **kwargs)

<<<<<<< HEAD
        # # custom data collator that does tokenisation on the fly to save mem
        # self.data_collator = OPEDataCollatorWithPadding(
        #         pad_token_id=self.tokenizer.pad_token_id,
        #         label_pad_token_id=args.label_pad_token_id,
        #         is_encoder_decoder=self.is_encoder_decoder,
        #         tokenizer=self.tokenizer,
        #         tokenize_row=self.tokenize_row,
        #     )
=======
        # custom data collator that does tokenisation on the fly to save mem
        self.data_collator = OPEDataCollatorWithPadding(
                pad_token_id=self.processing_class.pad_token_id,
                label_pad_token_id=args.label_pad_token_id,
                is_encoder_decoder=self.is_encoder_decoder,
                tokenizer=self.processing_class,
                tokenize_row=self.tokenize_row,
            )
>>>>>>> d02e418e

        if args.remove_unused_columns:
            args.remove_unused_columns = False
            # warn users
            warnings.warn(
                "When using OPEDataCollatorWithPadding, you should set `remove_unused_columns=False` in your TrainingArguments"
                " we have set it for you, but you should do it yourself in the future.",
                UserWarning,
            )

    @staticmethod
    def get_batch_logps(
        logits: torch.FloatTensor,
        labels: torch.LongTensor,
        label_pad_token_id: int = -100,
        is_encoder_decoder: bool = False,
    ) -> Tuple[torch.FloatTensor, torch.LongTensor]:
        """
        We modify this to return the logps and mask without reducing them
        """
        if logits.shape[:-1] != labels.shape:
            raise ValueError("Logits (batch and sequence length dim) and labels must have the same shape.")

        if not is_encoder_decoder:
            labels = labels[:, 1:].clone()
            logits = logits[:, :-1, :]
        loss_mask = labels != label_pad_token_id

        # dummy token; we'll ignore the losses on these tokens later
        labels[labels == label_pad_token_id] = 0

        per_token_logps = torch.gather(logits.log_softmax(-1), dim=2, index=labels.unsqueeze(2)).squeeze(2)

        return per_token_logps, loss_mask


    def concatenated_forward(
        self, model, batch, model_kwargs = {}):
        """
        We modify this to simply return the logps and mask without reducing them
        """

        concatenated_batch = self.concatenated_inputs(
            batch,
            is_encoder_decoder=self.is_encoder_decoder,
            # is_vision_model=self.is_vision_model,
            label_pad_token_id=self.label_pad_token_id,
            padding_value=self.padding_value,
            device=self.accelerator.device,
        )
        len_chosen = batch["chosen_labels"].shape[0]        

        if self.is_encoder_decoder:
            model_kwargs["labels"] = concatenated_batch["concatenated_labels"]
            model_kwargs["decoder_input_ids"] = concatenated_batch.pop("concatenated_decoder_input_ids", None)

        outputs = model(
            concatenated_batch["concatenated_input_ids"],
            attention_mask=concatenated_batch["concatenated_attention_mask"],
            use_cache=False,
            **model_kwargs,
        )
        all_logits = outputs.logits

        per_token_logps, mask = self.get_batch_logps(
            all_logits,
            concatenated_batch["concatenated_labels"],
            # average_log_prob=self.loss_type == "ipo",
            is_encoder_decoder=self.is_encoder_decoder,
            label_pad_token_id=self.label_pad_token_id,
        )

        chosen_t_logps = per_token_logps[:len_chosen]
        rejected_t_logps = per_token_logps[len_chosen:]

        chosen_mask = mask[:len_chosen]
        rejected_mask = mask[len_chosen:]
        all_logits = outputs.logits
        chosen_logits = all_logits[:len_chosen]
        rejected_logits = all_logits[len_chosen:]

        all_hs = rearrange(list(outputs.hidden_states), "l b t h -> l b t h")

        Wo = model.get_output_embeddings().weight
        Wo_inv = torch.pinverse(Wo.clone().float()).detach()
        hs_sup = get_supressed_activations(all_hs, Wo, Wo_inv)
        hs_sup = rearrange(hs_sup, "l b t h -> b l t h")

        chosen_mask2 = mask[:len_chosen, :, None]
        rejected_mask2 = mask[len_chosen:, :, None]
        half_layer = hs_sup.shape[1] // 2
        chosen_hs = hs_sup[:len_chosen, half_layer:].sum(1) # sum over 2nd half of layers
        rejected_hs = hs_sup[len_chosen:, half_layer:].sum(1)
        # mean over tokens [b, t, h]
        chosen_hs = (chosen_hs[:, 1:] * chosen_mask2).sum(1) / chosen_mask2.sum(1)
        rejected_hs = (rejected_hs[:, 1:] * rejected_mask2).sum(1) / rejected_mask2.sum(1)
        # now should be [b, h]

        return (chosen_t_logps, rejected_t_logps, chosen_logits, rejected_logits, chosen_hs, rejected_hs, chosen_mask, rejected_mask)<|MERGE_RESOLUTION|>--- conflicted
+++ resolved
@@ -184,16 +184,6 @@
     def __init__(self, *pargs, args: Optional[DPOConfig] = None, **kwargs):
         super().__init__(*pargs, args=args, **kwargs)
 
-<<<<<<< HEAD
-        # # custom data collator that does tokenisation on the fly to save mem
-        # self.data_collator = OPEDataCollatorWithPadding(
-        #         pad_token_id=self.tokenizer.pad_token_id,
-        #         label_pad_token_id=args.label_pad_token_id,
-        #         is_encoder_decoder=self.is_encoder_decoder,
-        #         tokenizer=self.tokenizer,
-        #         tokenize_row=self.tokenize_row,
-        #     )
-=======
         # custom data collator that does tokenisation on the fly to save mem
         self.data_collator = OPEDataCollatorWithPadding(
                 pad_token_id=self.processing_class.pad_token_id,
@@ -202,7 +192,6 @@
                 tokenizer=self.processing_class,
                 tokenize_row=self.tokenize_row,
             )
->>>>>>> d02e418e
 
         if args.remove_unused_columns:
             args.remove_unused_columns = False
